--- conflicted
+++ resolved
@@ -101,17 +101,6 @@
             ./test-results/**/*.xml
           retention-days: 7
 
-<<<<<<< HEAD
-=======
-      - name: Upload benchmark results
-        uses: actions/upload-artifact@v5
-        if: matrix.run-benchmarks == true && always()
-        with:
-          name: benchmark-results-${{ matrix.os }}-${{ matrix.framework }}
-          path: ./benchmark-results/**/*.json
-          retention-days: 30
-
->>>>>>> ec93790c
       - name: Upload coverage to Codecov
         uses: codecov/codecov-action@v4
         if: matrix.os == 'ubuntu-latest' && matrix.framework == 'net8.0'
